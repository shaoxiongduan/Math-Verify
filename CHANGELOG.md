# Changelog

<<<<<<< HEAD
## [0.5.4]
- Added support for multiple antlr4 runtimes:
    - `antlr4-python3-runtime==4.13.2`
    - `antlr4-python3-runtime==4.11.0`
    - `antlr4-python3-runtime==4.9.3`

## [0.5.3]
Address obstacles to running `evaluate_model.py`:
- Update the README command and installation instructions.
- Update `inference` dependencies to "lighteval" instead of "lighteval[accelerate]" to reflect the fact that `accelerate` is now a main rather than optional dependency of `lighteval`.
- Fix import path passed to `lighteval/tasks/registry.py`.
- Provide `--override-bs` as a CLI parameter as an alternative to automatic batch size selection, which does not work well on all hardware.
=======
## [0.5.3-pre]
- Improve process of running `evaluate_model.py`:
  - Update the README command and installation instructions.
  - Update `inference` dependencies to "lighteval" instead of "lighteval[accelerate]" to reflect the fact that `accelerate` is now a main rather than optional dependency of `lighteval`.
  - Fix import path passed to `lighteval/tasks/registry.py`.
  - Provide `--override-bs` as a CLI parameter as an alternative to automatic batch size selection, which does not work well on all hardware.
  - Use available accelerators.
>>>>>>> 90b0dab6

## [0.5.2]
- Bump latex2sympy2_extended to 1.0.6, which fixes a bug with boxed normalization
- Allow more separators in latex expressions

## [0.5.1]
- Remove empty excepts, so that KeyboardInterrupt is not caught

## [0.5.0]

### Changed
- Replaced `FiniteSet` from `sympy` with `FiniteSet` from `latex2sympy2_extended.sets` in `src/math_verify/grader.py` and `src/math_verify/parser.py`.
- Modified `sympy_deep_compare_set_and_tuple` and `sympy_compare_sets` functions to use `SympyFiniteSet` for better compatibility with `latex2sympy2_extended`.
- Updated `is_assignment_relation` to use `is_expr_of_only_symbols` instead of `is_assignment_symbol`.
- Improved sorting logic in `sympy_deep_compare_set_and_tuple` to handle `TimeoutError`.

### Added
- New test cases in `tests/test_numina_cases.py` for enhanced expression comparison, including complex expressions and boxed expressions.

### Fixed
- Fixed issues with expression comparison logic, ensuring more accurate results when comparing sets and tuples. 

## [0.4.2]
- Bump latex2sympy2_extended to 1.0.2

## [0.4.1]

### Added
- Fix bug with \boxed expressions. Boxed expression have no ending stopped so they will extract until }. This is fine as normalization will then extract the content. Issue was that if we have multiple of them, it would take all of them no matter whether they are connected or not. So "\boxed{1} ahhh no it's \boxed{2}" would be parsed as "\boxed{1,2}. This is now fixed.

## [0.4.0]

### Added
- Support for multiple expressions joined by "and"/"or" in latex parsing
- Support for comparing expressions with different variable names in non-strict mode
- Support for comparing E (euler's number) with symbol 'e'
- Support for comparing concatenated symbols (e.g., 'abc' vs 'a*b*c')
- Support for comparing relations with sets (e.g., '1 < x < 2' equals '(1,2)')
- Support for comparing tuples with sets
- Support for unwrapping function calls to their arguments
- Added new test files:
  - `test_numina_cases.py` for specific test cases
  - `test_open_thoughts.py` for additional test scenarios
  - `test_strict.py` for testing strict vs non-strict comparison modes

### Changed
- Improved latex parsing to handle multiple expressions
- Enhanced set comparison logic to handle more edge cases
- Renamed `sympy_deep_compare_finite_set` to `sympy_deep_compare_set_and_tuple`
- Updated `verify` function to support strict/non-strict comparison modes
- Modified timeout handling in parsing functions
- Improved documentation and type hints

### Fixed
- Fixed handling of percentage notation
- Fixed comparison of intervals with finite sets
- Fixed handling of boxed expressions with multiple values
- Fixed handling of text in latex expressions

### Removed
- Removed redundant `sympy_compare_set_interval` function
- Removed unnecessary string comparison in some cases <|MERGE_RESOLUTION|>--- conflicted
+++ resolved
@@ -1,19 +1,11 @@
 # Changelog
 
-<<<<<<< HEAD
-## [0.5.4]
+## [0.5.3]
 - Added support for multiple antlr4 runtimes:
     - `antlr4-python3-runtime==4.13.2`
     - `antlr4-python3-runtime==4.11.0`
     - `antlr4-python3-runtime==4.9.3`
 
-## [0.5.3]
-Address obstacles to running `evaluate_model.py`:
-- Update the README command and installation instructions.
-- Update `inference` dependencies to "lighteval" instead of "lighteval[accelerate]" to reflect the fact that `accelerate` is now a main rather than optional dependency of `lighteval`.
-- Fix import path passed to `lighteval/tasks/registry.py`.
-- Provide `--override-bs` as a CLI parameter as an alternative to automatic batch size selection, which does not work well on all hardware.
-=======
 ## [0.5.3-pre]
 - Improve process of running `evaluate_model.py`:
   - Update the README command and installation instructions.
@@ -21,7 +13,6 @@
   - Fix import path passed to `lighteval/tasks/registry.py`.
   - Provide `--override-bs` as a CLI parameter as an alternative to automatic batch size selection, which does not work well on all hardware.
   - Use available accelerators.
->>>>>>> 90b0dab6
 
 ## [0.5.2]
 - Bump latex2sympy2_extended to 1.0.6, which fixes a bug with boxed normalization
